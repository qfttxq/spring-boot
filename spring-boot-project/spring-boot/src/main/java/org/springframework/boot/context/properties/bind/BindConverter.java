/*
 * Copyright 2012-2019 the original author or authors.
 *
 * Licensed under the Apache License, Version 2.0 (the "License");
 * you may not use this file except in compliance with the License.
 * You may obtain a copy of the License at
 *
 *      https://www.apache.org/licenses/LICENSE-2.0
 *
 * Unless required by applicable law or agreed to in writing, software
 * distributed under the License is distributed on an "AS IS" BASIS,
 * WITHOUT WARRANTIES OR CONDITIONS OF ANY KIND, either express or implied.
 * See the License for the specific language governing permissions and
 * limitations under the License.
 */

package org.springframework.boot.context.properties.bind;

import java.beans.PropertyEditor;
import java.lang.annotation.Annotation;
import java.util.ArrayList;
import java.util.Collection;
import java.util.Collections;
import java.util.HashSet;
import java.util.List;
import java.util.Map;
import java.util.Set;
import java.util.function.Consumer;

import org.springframework.beans.BeanUtils;
import org.springframework.beans.PropertyEditorRegistry;
import org.springframework.beans.SimpleTypeConverter;
import org.springframework.beans.propertyeditors.FileEditor;
import org.springframework.boot.convert.ApplicationConversionService;
import org.springframework.core.ResolvableType;
import org.springframework.core.convert.ConversionException;
import org.springframework.core.convert.ConversionService;
import org.springframework.core.convert.TypeDescriptor;
import org.springframework.core.convert.converter.ConditionalGenericConverter;
import org.springframework.core.convert.support.GenericConversionService;
import org.springframework.util.Assert;

/**
 * Utility to handle any conversion needed during binding. This class is not thread-safe
 * and so a new instance is created for each top-level bind.
 *
 * @author Phillip Webb
 * @author Andy Wilkinson
 */
final class BindConverter {

	private static final Set<Class<?>> EXCLUDED_EDITORS;
	static {
		Set<Class<?>> excluded = new HashSet<>();
		excluded.add(FileEditor.class); // gh-12163
		EXCLUDED_EDITORS = Collections.unmodifiableSet(excluded);
	}

	private static BindConverter sharedInstance;

	private final ConversionService conversionService;

	private BindConverter(ConversionService conversionService,
			Consumer<PropertyEditorRegistry> propertyEditorInitializer) {
		Assert.notNull(conversionService, "ConversionService must not be null");
		List<ConversionService> conversionServices = getConversionServices(conversionService,
				propertyEditorInitializer);
		this.conversionService = new CompositeConversionService(conversionServices);
	}

	private List<ConversionService> getConversionServices(ConversionService conversionService,
			Consumer<PropertyEditorRegistry> propertyEditorInitializer) {
		List<ConversionService> services = new ArrayList<>();
		services.add(new TypeConverterConversionService(propertyEditorInitializer));
		services.add(conversionService);
		if (!(conversionService instanceof ApplicationConversionService)) {
			services.add(ApplicationConversionService.getSharedInstance());
		}
		return services;
	}

	public boolean canConvert(Object value, ResolvableType type, Annotation... annotations) {
		return this.conversionService.canConvert(TypeDescriptor.forObject(value),
				new ResolvableTypeDescriptor(type, annotations));
	}

	public <T> T convert(Object result, Bindable<T> target) {
		return convert(result, target.getType(), target.getAnnotations());
	}

	@SuppressWarnings("unchecked")
	public <T> T convert(Object value, ResolvableType type, Annotation... annotations) {
		if (value == null) {
			return null;
		}
		return (T) this.conversionService.convert(value, TypeDescriptor.forObject(value),
				new ResolvableTypeDescriptor(type, annotations));
	}

	static BindConverter get(ConversionService conversionService,
			Consumer<PropertyEditorRegistry> propertyEditorInitializer) {
		if (conversionService == ApplicationConversionService.getSharedInstance()
				&& propertyEditorInitializer == null) {
			if (sharedInstance == null) {
				sharedInstance = new BindConverter(conversionService, propertyEditorInitializer);
			}
			return sharedInstance;
		}
		return new BindConverter(conversionService, propertyEditorInitializer);
	}

	/**
	 * A {@link TypeDescriptor} backed by a {@link ResolvableType}.
	 */
	private static class ResolvableTypeDescriptor extends TypeDescriptor {

		ResolvableTypeDescriptor(ResolvableType resolvableType, Annotation[] annotations) {
			super(resolvableType, null, annotations);
		}

	}

	/**
	 * Composite {@link ConversionService} used to call multiple services.
	 */
	static class CompositeConversionService implements ConversionService {

		private final List<ConversionService> delegates;

		CompositeConversionService(List<ConversionService> delegates) {
			this.delegates = delegates;
		}

		@Override
		public boolean canConvert(Class<?> sourceType, Class<?> targetType) {
			Assert.notNull(targetType, "Target type to convert to cannot be null");
			return canConvert((sourceType != null) ? TypeDescriptor.valueOf(sourceType) : null,
					TypeDescriptor.valueOf(targetType));
		}

		@Override
		public boolean canConvert(TypeDescriptor sourceType, TypeDescriptor targetType) {
			for (ConversionService service : this.delegates) {
				if (service.canConvert(sourceType, targetType)) {
					return true;
				}
			}
			return false;
		}

		@Override
		@SuppressWarnings("unchecked")
		public <T> T convert(Object source, Class<T> targetType) {
			Assert.notNull(targetType, "Target type to convert to cannot be null");
			return (T) convert(source, TypeDescriptor.forObject(source), TypeDescriptor.valueOf(targetType));
		}

		@Override
		public Object convert(Object source, TypeDescriptor sourceType, TypeDescriptor targetType) {
			for (int i = 0; i < this.delegates.size() - 1; i++) {
				try {
					ConversionService delegate = this.delegates.get(i);
					if (delegate.canConvert(sourceType, targetType)) {
						return delegate.convert(source, sourceType, targetType);
					}
				}
				catch (ConversionException ex) {
				}
			}
			return this.delegates.get(this.delegates.size() - 1).convert(source, sourceType, targetType);
		}

	}

	/**
	 * A {@link ConversionService} implementation that delegates to a
	 * {@link SimpleTypeConverter}. Allows {@link PropertyEditor} based conversion for
	 * simple types, arrays and collections.
	 */
	private static class TypeConverterConversionService extends GenericConversionService {

		TypeConverterConversionService(Consumer<PropertyEditorRegistry> initializer) {
			addConverter(new TypeConverterConverter(createTypeConverter(initializer)));
			ApplicationConversionService.addDelimitedStringConverters(this);
		}

		private SimpleTypeConverter createTypeConverter(Consumer<PropertyEditorRegistry> initializer) {
			SimpleTypeConverter typeConverter = new SimpleTypeConverter();
			if (initializer != null) {
				initializer.accept(typeConverter);
			}
			return typeConverter;
		}

		@Override
		public boolean canConvert(TypeDescriptor sourceType, TypeDescriptor targetType) {
			// Prefer conversion service to handle things like String to char[].
			if (targetType.isArray() && targetType.getElementTypeDescriptor().isPrimitive()) {
				return false;
			}
			return super.canConvert(sourceType, targetType);
		}

	}

	/**
	 * {@link ConditionalGenericConverter} that delegates to {@link SimpleTypeConverter}.
	 */
	private static class TypeConverterConverter implements ConditionalGenericConverter {

		private final SimpleTypeConverter typeConverter;

		TypeConverterConverter(SimpleTypeConverter typeConverter) {
			this.typeConverter = typeConverter;
		}

		@Override
		public Set<ConvertiblePair> getConvertibleTypes() {
			return Collections.singleton(new ConvertiblePair(String.class, Object.class));
		}

		@Override
		public boolean matches(TypeDescriptor sourceType, TypeDescriptor targetType) {
			return getPropertyEditor(targetType.getType()) != null;
		}

		@Override
		public Object convert(Object source, TypeDescriptor sourceType, TypeDescriptor targetType) {
			SimpleTypeConverter typeConverter = this.typeConverter;
			return typeConverter.convertIfNecessary(source, targetType.getType());
		}

		private PropertyEditor getPropertyEditor(Class<?> type) {
<<<<<<< HEAD
			if (type == null || type == Object.class
					|| Collection.class.isAssignableFrom(type)
=======
			SimpleTypeConverter typeConverter = this.typeConverter;
			if (type == null || type == Object.class || Collection.class.isAssignableFrom(type)
>>>>>>> 24925c3d
					|| Map.class.isAssignableFrom(type)) {
				return null;
			}
			SimpleTypeConverter typeConverter = this.typeConverter;
			PropertyEditor editor = typeConverter.getDefaultEditor(type);
			if (editor == null) {
				editor = typeConverter.findCustomEditor(type, null);
			}
			if (editor == null && String.class != type) {
				editor = BeanUtils.findEditorByConvention(type);
			}
			if (editor == null || EXCLUDED_EDITORS.contains(editor.getClass())) {
				return null;
			}
			return editor;
		}

	}

}<|MERGE_RESOLUTION|>--- conflicted
+++ resolved
@@ -231,13 +231,7 @@
 		}
 
 		private PropertyEditor getPropertyEditor(Class<?> type) {
-<<<<<<< HEAD
-			if (type == null || type == Object.class
-					|| Collection.class.isAssignableFrom(type)
-=======
-			SimpleTypeConverter typeConverter = this.typeConverter;
 			if (type == null || type == Object.class || Collection.class.isAssignableFrom(type)
->>>>>>> 24925c3d
 					|| Map.class.isAssignableFrom(type)) {
 				return null;
 			}
