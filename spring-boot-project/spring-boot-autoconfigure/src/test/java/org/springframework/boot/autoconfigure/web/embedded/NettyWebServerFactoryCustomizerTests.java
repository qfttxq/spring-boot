/*
<<<<<<< HEAD
 * Copyright 2012-2021 the original author or authors.
=======
 * Copyright 2012-2022 the original author or authors.
>>>>>>> bd2e992d
 *
 * Licensed under the Apache License, Version 2.0 (the "License");
 * you may not use this file except in compliance with the License.
 * You may obtain a copy of the License at
 *
 *      https://www.apache.org/licenses/LICENSE-2.0
 *
 * Unless required by applicable law or agreed to in writing, software
 * distributed under the License is distributed on an "AS IS" BASIS,
 * WITHOUT WARRANTIES OR CONDITIONS OF ANY KIND, either express or implied.
 * See the License for the specific language governing permissions and
 * limitations under the License.
 */

package org.springframework.boot.autoconfigure.web.embedded;

import java.time.Duration;
import java.util.Map;

import io.netty.channel.ChannelOption;
import org.junit.jupiter.api.BeforeEach;
import org.junit.jupiter.api.Test;
import org.junit.jupiter.api.extension.ExtendWith;
import org.mockito.ArgumentCaptor;
import org.mockito.Captor;
import org.mockito.junit.jupiter.MockitoExtension;
import reactor.netty.http.server.HttpRequestDecoderSpec;
import reactor.netty.http.server.HttpServer;

import org.springframework.boot.autoconfigure.web.ServerProperties;
import org.springframework.boot.context.properties.source.ConfigurationPropertySources;
import org.springframework.boot.web.embedded.netty.NettyReactiveWebServerFactory;
import org.springframework.boot.web.embedded.netty.NettyServerCustomizer;
import org.springframework.mock.env.MockEnvironment;
import org.springframework.util.unit.DataSize;

import static org.assertj.core.api.Assertions.assertThat;
import static org.mockito.ArgumentMatchers.any;
import static org.mockito.BDDMockito.then;
import static org.mockito.Mockito.mock;
import static org.mockito.Mockito.never;
import static org.mockito.Mockito.times;

/**
 * Tests for {@link NettyWebServerFactoryCustomizer}.
 *
 * @author Brian Clozel
 * @author Artsiom Yudovin
 */
@ExtendWith(MockitoExtension.class)
class NettyWebServerFactoryCustomizerTests {

	private MockEnvironment environment;

	private ServerProperties serverProperties;

	private NettyWebServerFactoryCustomizer customizer;

	@Captor
	private ArgumentCaptor<NettyServerCustomizer> customizerCaptor;

	@BeforeEach
	void setup() {
		this.environment = new MockEnvironment();
		this.serverProperties = new ServerProperties();
		ConfigurationPropertySources.attach(this.environment);
		this.customizer = new NettyWebServerFactoryCustomizer(this.environment, this.serverProperties);
	}

	@Test
	void deduceUseForwardHeaders() {
		this.environment.setProperty("DYNO", "-");
		NettyReactiveWebServerFactory factory = mock(NettyReactiveWebServerFactory.class);
		this.customizer.customize(factory);
		then(factory).should().setUseForwardHeaders(true);
	}

	@Test
	void defaultUseForwardHeaders() {
		NettyReactiveWebServerFactory factory = mock(NettyReactiveWebServerFactory.class);
		this.customizer.customize(factory);
		then(factory).should().setUseForwardHeaders(false);
	}

	@Test
	void forwardHeadersWhenStrategyIsNativeShouldConfigureValve() {
		this.serverProperties.setForwardHeadersStrategy(ServerProperties.ForwardHeadersStrategy.NATIVE);
		NettyReactiveWebServerFactory factory = mock(NettyReactiveWebServerFactory.class);
		this.customizer.customize(factory);
		then(factory).should().setUseForwardHeaders(true);
	}

	@Test
	void forwardHeadersWhenStrategyIsNoneShouldNotConfigureValve() {
		this.environment.setProperty("DYNO", "-");
		this.serverProperties.setForwardHeadersStrategy(ServerProperties.ForwardHeadersStrategy.NONE);
		NettyReactiveWebServerFactory factory = mock(NettyReactiveWebServerFactory.class);
		this.customizer.customize(factory);
		then(factory).should().setUseForwardHeaders(false);
	}

	@Test
	void setConnectionTimeout() {
		this.serverProperties.getNetty().setConnectionTimeout(Duration.ofSeconds(1));
		NettyReactiveWebServerFactory factory = mock(NettyReactiveWebServerFactory.class);
		this.customizer.customize(factory);
		verifyConnectionTimeout(factory, 1000);
	}

	@Test
	void setIdleTimeout() {
		this.serverProperties.getNetty().setIdleTimeout(Duration.ofSeconds(1));
		NettyReactiveWebServerFactory factory = mock(NettyReactiveWebServerFactory.class);
		this.customizer.customize(factory);
		verifyIdleTimeout(factory, Duration.ofSeconds(1));
	}

	@Test
	void configureHttpRequestDecoder() {
		ServerProperties.Netty nettyProperties = this.serverProperties.getNetty();
		nettyProperties.setValidateHeaders(false);
		nettyProperties.setInitialBufferSize(DataSize.ofBytes(512));
		nettyProperties.setH2cMaxContentLength(DataSize.ofKilobytes(1));
		nettyProperties.setMaxChunkSize(DataSize.ofKilobytes(16));
		nettyProperties.setMaxInitialLineLength(DataSize.ofKilobytes(32));
		NettyReactiveWebServerFactory factory = mock(NettyReactiveWebServerFactory.class);
		this.customizer.customize(factory);
		then(factory).should().addServerCustomizers(this.customizerCaptor.capture());
		NettyServerCustomizer serverCustomizer = this.customizerCaptor.getValue();
		HttpServer httpServer = serverCustomizer.apply(HttpServer.create());
		HttpRequestDecoderSpec decoder = httpServer.configuration().decoder();
		assertThat(decoder.validateHeaders()).isFalse();
		assertThat(decoder.initialBufferSize()).isEqualTo(nettyProperties.getInitialBufferSize().toBytes());
		assertThat(decoder.h2cMaxContentLength()).isEqualTo(nettyProperties.getH2cMaxContentLength().toBytes());
		assertThat(decoder.maxChunkSize()).isEqualTo(nettyProperties.getMaxChunkSize().toBytes());
		assertThat(decoder.maxInitialLineLength()).isEqualTo(nettyProperties.getMaxInitialLineLength().toBytes());
	}

	private void verifyConnectionTimeout(NettyReactiveWebServerFactory factory, Integer expected) {
		if (expected == null) {
			then(factory).should(never()).addServerCustomizers(any(NettyServerCustomizer.class));
			return;
		}
		then(factory).should(times(2)).addServerCustomizers(this.customizerCaptor.capture());
		NettyServerCustomizer serverCustomizer = this.customizerCaptor.getAllValues().get(0);
		HttpServer httpServer = serverCustomizer.apply(HttpServer.create());
		Map<ChannelOption<?>, ?> options = httpServer.configuration().options();
		assertThat(options.get(ChannelOption.CONNECT_TIMEOUT_MILLIS)).isEqualTo(expected);
	}

	private void verifyIdleTimeout(NettyReactiveWebServerFactory factory, Duration expected) {
		if (expected == null) {
			verify(factory, never()).addServerCustomizers(any(NettyServerCustomizer.class));
			return;
		}
		verify(factory, times(2)).addServerCustomizers(this.customizerCaptor.capture());
		NettyServerCustomizer serverCustomizer = this.customizerCaptor.getAllValues().get(0);
		HttpServer httpServer = serverCustomizer.apply(HttpServer.create());
		Duration idleTimeout = httpServer.configuration().idleTimeout();
		assertThat(idleTimeout).isEqualTo(expected);
	}

}<|MERGE_RESOLUTION|>--- conflicted
+++ resolved
@@ -1,9 +1,5 @@
 /*
-<<<<<<< HEAD
- * Copyright 2012-2021 the original author or authors.
-=======
  * Copyright 2012-2022 the original author or authors.
->>>>>>> bd2e992d
  *
  * Licensed under the Apache License, Version 2.0 (the "License");
  * you may not use this file except in compliance with the License.
@@ -156,10 +152,10 @@
 
 	private void verifyIdleTimeout(NettyReactiveWebServerFactory factory, Duration expected) {
 		if (expected == null) {
-			verify(factory, never()).addServerCustomizers(any(NettyServerCustomizer.class));
+			then(factory).should(never()).addServerCustomizers(any(NettyServerCustomizer.class));
 			return;
 		}
-		verify(factory, times(2)).addServerCustomizers(this.customizerCaptor.capture());
+		then(factory).should(times(2)).addServerCustomizers(this.customizerCaptor.capture());
 		NettyServerCustomizer serverCustomizer = this.customizerCaptor.getAllValues().get(0);
 		HttpServer httpServer = serverCustomizer.apply(HttpServer.create());
 		Duration idleTimeout = httpServer.configuration().idleTimeout();
