--- conflicted
+++ resolved
@@ -134,14 +134,8 @@
 		@ConditionalOnBean(value = DispatcherServlet.class, name = DEFAULT_DISPATCHER_SERVLET_BEAN_NAME)
 		public DispatcherServletRegistrationBean dispatcherServletRegistration(
 				DispatcherServlet dispatcherServlet) {
-<<<<<<< HEAD
-			ServletRegistrationBean<DispatcherServlet> registration = new ServletRegistrationBean<>(
-					dispatcherServlet,
-					this.webMvcProperties.getServlet().getServletMapping());
-=======
 			DispatcherServletRegistrationBean registration = new DispatcherServletRegistrationBean(
-					dispatcherServlet, this.serverProperties.getServlet().getPath());
->>>>>>> 9a9111af
+					dispatcherServlet, this.webMvcProperties.getServlet().getPath());
 			registration.setName(DEFAULT_DISPATCHER_SERVLET_BEAN_NAME);
 			registration.setLoadOnStartup(
 					this.webMvcProperties.getServlet().getLoadOnStartup());
@@ -151,18 +145,6 @@
 			return registration;
 		}
 
-<<<<<<< HEAD
-		@Bean
-		@ConditionalOnMissingBean(DispatcherServletPathProvider.class)
-		@ConditionalOnSingleCandidate(DispatcherServlet.class)
-		public DispatcherServletPathProvider dispatcherServletPathProvider() {
-			return () -> Collections.singleton(
-					DispatcherServletRegistrationConfiguration.this.webMvcProperties
-							.getServlet().getPath());
-		}
-
-=======
->>>>>>> 9a9111af
 	}
 
 	@Order(Ordered.LOWEST_PRECEDENCE - 10)
